--- conflicted
+++ resolved
@@ -27,16 +27,12 @@
     // - realm_authority is realm.authority
     pub realm: UncheckedAccount<'info>,
 
-<<<<<<< HEAD
-    pub clawback_authority: UncheckedAccount<'info>,
-
-    // TODO: Allow registrar creation only for realm_authority!
-=======
     pub governance_program_id: UncheckedAccount<'info>,
     pub realm_governing_token_mint: Account<'info, Mint>,
     pub realm_authority: Signer<'info>,
 
->>>>>>> bf620a6b
+    pub clawback_authority: UncheckedAccount<'info>,
+
     #[account(mut)]
     pub payer: Signer<'info>,
 
@@ -61,20 +57,6 @@
     pub exchange_vault: Account<'info, TokenAccount>,
     pub deposit_mint: Account<'info, Mint>,
 
-<<<<<<< HEAD
-=======
-    #[account(
-        init,
-        seeds = [registrar.key().as_ref(), b"voting_mint".as_ref(), deposit_mint.key().as_ref()],
-        bump,
-        payer = payer,
-        mint::authority = registrar,
-        mint::freeze_authority = registrar,
-        mint::decimals = deposit_mint.decimals,
-    )]
-    pub voting_mint: Account<'info, Mint>,
-
->>>>>>> bf620a6b
     #[account(mut)]
     pub payer: Signer<'info>,
 
@@ -150,25 +132,7 @@
         constraint = deposit_token.mint == deposit_mint.key(),
         constraint = deposit_token.owner == deposit_authority.key(),
     )]
-<<<<<<< HEAD
     pub deposit_token: Box<Account<'info, TokenAccount>>,
-=======
-    pub deposit_token: Account<'info, TokenAccount>,
-
-    #[account(
-        init_if_needed,
-        payer = voter_authority,
-        associated_token::authority = voter_authority,
-        associated_token::mint = voting_mint,
-    )]
-    pub voting_token: Account<'info, TokenAccount>,
-    #[account(
-        mut,
-        seeds = [registrar.key().as_ref(), b"voting_mint".as_ref(), deposit_token.mint.as_ref()],
-        bump,
-    )]
-    pub voting_mint: Account<'info, Mint>,
->>>>>>> bf620a6b
 
     pub token_program: Program<'info, Token>,
     pub associated_token_program: Program<'info, AssociatedToken>,
@@ -194,16 +158,12 @@
 
     #[account(mut, has_one = registrar)]
     pub voter: AccountLoader<'info, Voter>,
-<<<<<<< HEAD
-=======
-    pub voter_authority: Signer<'info>,
 
     // token_owner_record is validated in the instruction:
     // - owned by registrar.governance_program_id
     // - for the registrar.realm
     // - for the registrar.realm_governing_token_mint
     // - governing_token_owner is voter_authority
->>>>>>> bf620a6b
     pub token_owner_record: UncheckedAccount<'info>,
 
     // The address is verified in the instructions.
@@ -220,24 +180,7 @@
     pub withdraw_mint: Box<Account<'info, Mint>>,
 
     #[account(mut)]
-<<<<<<< HEAD
     pub destination: Box<Account<'info, TokenAccount>>,
-=======
-    pub destination: Account<'info, TokenAccount>,
-
-    #[account(
-        mut,
-        associated_token::authority = voter_authority,
-        associated_token::mint = voting_mint,
-    )]
-    pub voting_token: Account<'info, TokenAccount>,
-    #[account(
-        mut,
-        seeds = [registrar.key().as_ref(), b"voting_mint".as_ref(), withdraw_mint.key().as_ref()],
-        bump,
-    )]
-    pub voting_mint: Account<'info, Mint>,
->>>>>>> bf620a6b
 
     pub token_program: Program<'info, Token>,
 }
